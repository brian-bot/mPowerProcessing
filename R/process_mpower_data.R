
bridgeUploadDateColumnName<-"bridgeUploadDate"
mPowerBatchStartColumnName<-"mPowerBatchStart"
hostNameColumnName<-"hostName"
batchStatusColumnName<-"batchStatus"
inProgressStatusValue<-"inProgress"

# check for new data to process:  
# The latest export is the last row in the 'parkinson-status' table.
# The 'mPowerBatchStatus' table tracks the processing of each batch:
# the first column is the bridgeUploadDate date, treated as an ID for the batch
# the second column is the date-time when processing began
# the third column is the ID of the host/server processing the batch
# the fourth column is the state of the processing (inProgress, completed, or failed)
#
# A host may start processing a batch if (1) there is no row in the mPowerBatchStatus
# table for the batch; or (2) there is a row, the processing is 'inProgress' but the  
# date-time has timed out, and 'expireLease' is TRUE
#
# returns: NULL (if no new batch) or a query result with one row, locked for processing
#
checkForAndLockBridgeExportBatch<-function(bridgeStatusId, mPowerBatchStatusId, hostname, now, leaseTimeOut) {
	bridgeStatusSql<-paste0("select uploadDate from ", bridgeStatusId, " ORDER BY uploadDate DESC LIMIT 1 OFFSET 0")
	bridgeStatusValues<-synTableQuery(bridgeStatusSql)@values
	if (nrow(bridgeStatusValues)==0) return(NULL) # an unusual case
	if (nrow(bridgeStatusValues)!=1) stop(paste0("Expected 0-1 rows but got ", nrow(bridgeStatusValues)))
	latestBridgeUploadDate<-bridgeStatusValues[1,1] # there's only one column in the result
	
	mPowerBatchSql<-paste0("select * from ", mPowerBatchStatusId, " where ",
			bridgeUploadDateColumnName, "=='", latestBridgeUploadDate, "'")
	mPowerBatchStatusQueryResult<-synTableQuery(mPowerBatchSql)
	mPowerBatchStatusValues<-mPowerBatchStatusQueryResult@values
	if (nrow(mPowerBatchStatusValues)==0) {
		# if no row then we can 'lock it'.
		mPowerBatchStatusValues<-data.frame(
				latestBridgeUploadDate,
				now, 
				hostname,
				inProgressStatusValue,
				stringsAsFactors=F
				)
		names(mPowerBatchStatusValues)<-
				c(bridgeUploadDateColumnName, 
						mPowerBatchStartColumnName,
					hostNameColumnName, 
					batchStatusColumnName)
		statusTable<-Table(mPowerBatchStatusQueryResult@schema, mPowerBatchStatusValues)
		mPowerBatchStatusQueryResult<-synStore(statusTable)
	} else if (nrow(mPowerBatchStatusValues)==1) {
		# if there IS a row, we can only process it if leaseTimeOut is specified AND
		# processing=InProgress AND the start time is too old
		if (!missing(leaseTimeOut) && mPowerBatchStatusValues[1,batchStatusColumnName]==inProgressStatusValue &&
				now-mPowerBatchStatusValues[1,mPowerBatchStartColumnName]>leaseTimeOut) {
			mPowerBatchStatusQueryResult@values[1,mPowerBatchStartColumnName]<-now
			mPowerBatchStatusQueryResult@values[1,hostNameColumnName]<-hostname
			mPowerBatchStatusQueryResult<-synStore(mPowerBatchStatusQueryResult)
		} else {
			mPowerBatchStatusQueryResult<-NULL
		}
	} else {
		stop(paste0("Expected 0-1 rows but got ", nrow(mPowerBatchStatusValues)))
	}
	mPowerBatchStatusQueryResult
}

# This allows a unique host/worker name to be specified.  If just one
# copy of the job is running, then this isn't important and we
# can let it default to "UNKNOWN".
getHostname<-function() {
	result<-Sys.getenv("HOSTNAME")
	if (nchar(result)==0) result<-"UNKNOWN"
	result
}

markProcesingComplete<-function(batchStatusQueryResult, status) {
	if (nrow(batchStatusQueryResult@values)!=1) stop(paste0("Expected one row but found ", nrow(batchStatusQueryResult@values)))
	batchStatusQueryResult@values[1, batchStatusColumnName]<-status
	synStore(batchStatusQueryResult)
}

getLastProcessedVersion<-function(df) {
  lastProcessedVersion<-df[["LAST_VERSION"]]
  names(lastProcessedVersion)<-df[["TABLE_ID"]]
  lastProcessedVersion
}

# given a data frame having row values named according to the Synapse table convention
# find the maximum value
getMaxRowVersion<-function(df) {
  # TODO make this private method public
  max(synapseClient:::parseRowAndVersion(row.names(df))[2,])
}

<<<<<<< HEAD
process_mpower_data<-function(eId, uId, pId, mId, tId, vId1, vId2, wId, outputProjectId, 
		bridgeStatusId, mPowerBatchStatusId, lastProcessedVersionTableId) {
	# check if Bridge is done.  If not, exit
	hostname<-getHostname()
	leaseTimeout<-as.difftime("06:00:00") # not used at this time
	bridgeExportQueryResult<-checkForAndLockBridgeExportBatch(bridgeStatusId, mPowerBatchStatusId, Sys.time(), hostname) # no lease timeout given
	if (is.null(bridgeExportQueryResult) || nrow(bridgeExportQueryResult@values)==0) return(NULL)
	
	tryCatch({
			lastProcessedQueryResult<-synTableQuery(paste0("SELECT * FROM ", lastProcessedVersionTableId))
			lastProcessedVersion<-getLastProcessedVersion(lastProcessedQueryResult@values)
			
			######
			# Data Cleaning
			######
			eDat<-process_survey_v1(eId, lastProcessedVersion[eId])
			lastProcessedVersion[eId]<-getMaxRowVersion(eDat)
			
			uDat<-process_survey_v2(uId, lastProcessedVersion[uId])
			lastProcessedVersion[uId]<-getMaxRowVersion(uDat)
			
			pDat<-process_survey_v3(pId, lastProcessedVersion[pId])
			lastProcessedVersion[pId]<-getMaxRowVersion(pDat)
			
			mResults<-process_memory_activity(mId, lastProcessedVersion[mId])
			mDat<-mResults$mDat
			mFilehandleCols<-mResults$mFilehandleCols
			lastProcessedVersion[mId]<-getMaxRowVersion(mDat)
			
			tResults<-process_tapping_activity(tId, lastProcessedVersion[tId])
			tDat<-tResults$tDat
			tFilehandleCols<-tResults$tFilehandleCols
			for (id in names(tResults$maxRowProcessed)) {
				lastProcessedVersion[id]<-tResults$maxRowProcessed[[id]]
			}
			
			vResults<-process_voice_activity(vId1, vId2, lastProcessedVersion[vId1], lastProcessedVersion[vId2])
			vDat<-vResults$vDat
			vFilehandleCols<-vResults$vFilehandleCols
			for (id in names(vResults$maxRowProcessed)) {
				lastProcessedVersion[id]<-vResults$maxRowProcessed[[id]]
			}
			
			wResults<-process_walking_activity(wId, lastProcessedVersion[wId])
			wDat<-wResults$wDat
			for (id in names(wResults$maxRowProcessed)) {
				lastProcessedVersion[id]<-wResults$maxRowProcessed[[id]]
			}
			
			clean_up_result<-cleanup_missing_med_data(mDat, tDat, vDat, wDat)
			mDat<-clean_up_result$mDat
			tDat<-clean_up_result$tDat
			vDat<-clean_up_result$vDat
			wDat<-clean_up_result$wDat
			
			store_cleaned_data(outputProjectId, eDat, uDat, pDat, mDat, tDat, vDat, wDat, mFilehandleCols, tFilehandleCols, vFilehandleCols)
			
			# update the last processed version
			lastProcessedQueryResult@values<-lastProcessedVersion
			synStore(lastProcessedQueryResult)
			
			# Note, we skip feature_selection for now
			
			
			# this returns the json request body to be passed to the API
			"feature_normalization/normExecute.R"
			
			# Now call the Visualization Data API 
			#https://sagebionetworks.jira.com/wiki/display/BRIDGE/mPower+Visualization#mPowerVisualization-WritemPowerVisualizationData
			markProcesingComplete(bridgeExportQueryResult, "complete")
	}, 
	error=function(e) markProcesingComplete(bridgeExportQueryResult, "failed"))

=======
process_mpower_data<-function(eId, uId, pId, mId, tId, vId1, vId2, wId, newParent, lastProcessedVersionTableId) {
  # TODO check if Bridge is done.  If not, exit
  
  lastProcessedQueryResult<-synTableQuery(paste0("SELECT * FROM ", lastProcessedVersionTableId))
  lastProcessedVersion<-getLastProcessedVersion(lastProcessedQueryResult@values)
  
  ######
  # Data Cleaning
  ######
  eDat<-process_survey_v1(eId, lastProcessedVersion[eId])
  lastProcessedVersion[eId]<-getMaxRowVersion(eDat)
  
  uDat<-process_survey_v2(uId, lastProcessedVersion[uId])
  lastProcessedVersion[uId]<-getMaxRowVersion(uDat)
  
  pDat<-process_survey_v3(pId, lastProcessedVersion[pId])
  lastProcessedVersion[pId]<-getMaxRowVersion(pDat)
  
  mResults<-process_memory_activity(mId, lastProcessedVersion[mId])
  mDat<-mResults$mDat
  mFilehandleCols<-mResults$mFilehandleCols
  lastProcessedVersion[mId]<-getMaxRowVersion(mDat)
  
  tResults<-process_tapping_activity(tId, lastProcessedVersion[tId])
  tDat<-tResults$tDat
  tFilehandleCols<-tResults$tFilehandleCols
  for (id in names(tResults$maxRowProcessed)) {
    lastProcessedVersion[id]<-tResults$maxRowProcessed[[id]]
  }
  
  vResults<-process_voice_activity(vId1, vId2, lastProcessedVersion[vId1], lastProcessedVersion[vId2])
  vDat<-vResults$vDat
  vFilehandleCols<-vResults$vFilehandleCols
  for (id in names(vResults$maxRowProcessed)) {
    lastProcessedVersion[id]<-vResults$maxRowProcessed[[id]]
  }
  
  wResults<-process_walking_activity(wId, lastProcessedVersion[wId])
  wDat<-wResults$wDat
  for (id in names(wResults$maxRowProcessed)) {
    lastProcessedVersion[id]<-wResults$maxRowProcessed[[id]]
  }
  
  clean_up_result<-cleanup_missing_med_data(mDat, tDat, vDat, wDat)
  mDat<-clean_up_result$mDat
  tDat<-clean_up_result$tDat
  vDat<-clean_up_result$vDat
  wDat<-clean_up_result$wDat
  
  store_cleaned_data(newParent, eDat, uDat, pDat, mDat, tDat, vDat, wDat, mFilehandleCols, tFilehandleCols, vFilehandleCols)
  
  # update the last processed version
  lastProcessedQueryResult@values<-lastProcessedVersion
  synStore(lastProcessedQueryResult)
  
  # Note, we skip feature_selection for now
  
  
  # this returns the json request body to be passed to the API
  "feature_normalization/normExecute.R"
  
  # Now call the Visualization Data API 
  #https://sagebionetworks.jira.com/wiki/display/BRIDGE/mPower+Visualization#mPowerVisualization-WritemPowerVisualizationData
>>>>>>> 6c422f49
}<|MERGE_RESOLUTION|>--- conflicted
+++ resolved
@@ -91,7 +91,6 @@
   max(synapseClient:::parseRowAndVersion(row.names(df))[2,])
 }
 
-<<<<<<< HEAD
 process_mpower_data<-function(eId, uId, pId, mId, tId, vId1, vId2, wId, outputProjectId, 
 		bridgeStatusId, mPowerBatchStatusId, lastProcessedVersionTableId) {
 	# check if Bridge is done.  If not, exit
@@ -164,70 +163,4 @@
 			markProcesingComplete(bridgeExportQueryResult, "complete")
 	}, 
 	error=function(e) markProcesingComplete(bridgeExportQueryResult, "failed"))
-
-=======
-process_mpower_data<-function(eId, uId, pId, mId, tId, vId1, vId2, wId, newParent, lastProcessedVersionTableId) {
-  # TODO check if Bridge is done.  If not, exit
-  
-  lastProcessedQueryResult<-synTableQuery(paste0("SELECT * FROM ", lastProcessedVersionTableId))
-  lastProcessedVersion<-getLastProcessedVersion(lastProcessedQueryResult@values)
-  
-  ######
-  # Data Cleaning
-  ######
-  eDat<-process_survey_v1(eId, lastProcessedVersion[eId])
-  lastProcessedVersion[eId]<-getMaxRowVersion(eDat)
-  
-  uDat<-process_survey_v2(uId, lastProcessedVersion[uId])
-  lastProcessedVersion[uId]<-getMaxRowVersion(uDat)
-  
-  pDat<-process_survey_v3(pId, lastProcessedVersion[pId])
-  lastProcessedVersion[pId]<-getMaxRowVersion(pDat)
-  
-  mResults<-process_memory_activity(mId, lastProcessedVersion[mId])
-  mDat<-mResults$mDat
-  mFilehandleCols<-mResults$mFilehandleCols
-  lastProcessedVersion[mId]<-getMaxRowVersion(mDat)
-  
-  tResults<-process_tapping_activity(tId, lastProcessedVersion[tId])
-  tDat<-tResults$tDat
-  tFilehandleCols<-tResults$tFilehandleCols
-  for (id in names(tResults$maxRowProcessed)) {
-    lastProcessedVersion[id]<-tResults$maxRowProcessed[[id]]
-  }
-  
-  vResults<-process_voice_activity(vId1, vId2, lastProcessedVersion[vId1], lastProcessedVersion[vId2])
-  vDat<-vResults$vDat
-  vFilehandleCols<-vResults$vFilehandleCols
-  for (id in names(vResults$maxRowProcessed)) {
-    lastProcessedVersion[id]<-vResults$maxRowProcessed[[id]]
-  }
-  
-  wResults<-process_walking_activity(wId, lastProcessedVersion[wId])
-  wDat<-wResults$wDat
-  for (id in names(wResults$maxRowProcessed)) {
-    lastProcessedVersion[id]<-wResults$maxRowProcessed[[id]]
-  }
-  
-  clean_up_result<-cleanup_missing_med_data(mDat, tDat, vDat, wDat)
-  mDat<-clean_up_result$mDat
-  tDat<-clean_up_result$tDat
-  vDat<-clean_up_result$vDat
-  wDat<-clean_up_result$wDat
-  
-  store_cleaned_data(newParent, eDat, uDat, pDat, mDat, tDat, vDat, wDat, mFilehandleCols, tFilehandleCols, vFilehandleCols)
-  
-  # update the last processed version
-  lastProcessedQueryResult@values<-lastProcessedVersion
-  synStore(lastProcessedQueryResult)
-  
-  # Note, we skip feature_selection for now
-  
-  
-  # this returns the json request body to be passed to the API
-  "feature_normalization/normExecute.R"
-  
-  # Now call the Visualization Data API 
-  #https://sagebionetworks.jira.com/wiki/display/BRIDGE/mPower+Visualization#mPowerVisualization-WritemPowerVisualizationData
->>>>>>> 6c422f49
 }