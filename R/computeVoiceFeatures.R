--- conflicted
+++ resolved
@@ -32,13 +32,14 @@
       "medianF0"=rep(NA, n),
       stringsAsFactors=FALSE)
 
-<<<<<<< HEAD
+
 	if (!all(is.na(queryResults@values[[jsonColName]]))) {
-		# now compute the features
+	  # now compute the features
 	  fileMap <- synDownloadTableColumns(queryResults, dataColumnName)
 	  for (i in seq(along=recordIds)) {
 	    fileHandleId <- queryResults@values[i, dataColumnName]
 	    recordId <- queryResults@values[i, "recordId"]
+	    message("... computing voice features for recordId=", recordId, "  fileHandleId=", fileHandleId)
 	    if (is.na(fileHandleId) || is.null(fileHandleId)) next
 	    medianF0 <- try({
 	      filepath <- fileMap[[fileHandleId]]
@@ -52,26 +53,6 @@
 	    }
 	  }
 	}
-=======
-  # now compute the features
-  fileMap <- synDownloadTableColumns(queryResults, dataColumnName)
-  for (i in seq(along=recordIds)) {
-    fileHandleId <- queryResults@values[i, dataColumnName]
-    recordId <- queryResults@values[i, "recordId"]
-    message("... computing voice features for recordId=", recordId, "  fileHandleId=", fileHandleId)
-    if (is.na(fileHandleId) || is.null(fileHandleId)) next
-    medianF0 <- try({
-      filepath <- fileMap[[fileHandleId]]
-      medianF0(convert_to_wav(filepath))
-    })
-    if (is(medianF0, "try-error")) {
-      cat("computeVoiceFeatures:  medianF0 failed for recordId=", recordId, ", fileHandleId=", fileHandleId, "\n")
-    } else {
-      featureDataFrame[i, "medianF0"] <- medianF0
-      featureDataFrame[i, "is_computed"] <- TRUE
-    }
-  }
->>>>>>> 83c17840
 
   # store the results
   featureTable <- synTableQuery(paste0('SELECT * FROM ',featureTableId))
