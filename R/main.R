# This is the main entry point for the mPower daily processing
# 
# Author: bhoff
###############################################################################

# make sure to be 'logged in' to Synapse as Bridge exporter
#
main<-function() {
<<<<<<< HEAD
	eId <- c("syn3474927")
	uId <- c("syn3420500")
	pId <- c("syn3420263")
	mId <- c("syn4216473")
	tId <- c("syn3420272", "syn3809916", "syn3809917")
	vId1 <- c("syn3420254") ## ACTUALLY ONLY ONE HERE INSTEAD OF THREE
	vId2 <- c("syn4601589")
	wId <- c("syn3809915", "syn3809914", "syn3420243")
	outputProjectId <- "syn5761747" ## TEST PROJECT
	lastProcessedVersionTableId <- "syn5706434" ## MOVED INTO TEST PROJECT
=======
	eId <- c("syn4961453")
	uId <- c("syn4961480")
	pId <- c("syn4961472")
	mId <- c("syn4961459")
	tId <- c("syn4961463", "syn4961465", "syn4961484")
	vId1 <- c("syn4961455", "syn4961457", "syn4961464")
	vId2 <- c("syn4961456")
	wId <- c("syn4961452", "syn4961466", "syn4961469")
	outputProjectId <- "syn4993293"
	lastProcessedVersionTableId <- "syn5706434"
	bridgeStatusId <- "syn5720756"
	mPowerBatchStatusId <- "TBD"
>>>>>>> 8e0b199b
	
	synapseClient::synapseLogin()
	
	process_mpower_data(eId, uId, pId, mId, tId, vId1, vId2, wId, outputProjectId, 
			bridgeStatusId, mPowerBatchStatusId, lastProcessedVersionTableId)
}<|MERGE_RESOLUTION|>--- conflicted
+++ resolved
@@ -6,7 +6,6 @@
 # make sure to be 'logged in' to Synapse as Bridge exporter
 #
 main<-function() {
-<<<<<<< HEAD
 	eId <- c("syn3474927")
 	uId <- c("syn3420500")
 	pId <- c("syn3420263")
@@ -17,21 +16,9 @@
 	wId <- c("syn3809915", "syn3809914", "syn3420243")
 	outputProjectId <- "syn5761747" ## TEST PROJECT
 	lastProcessedVersionTableId <- "syn5706434" ## MOVED INTO TEST PROJECT
-=======
-	eId <- c("syn4961453")
-	uId <- c("syn4961480")
-	pId <- c("syn4961472")
-	mId <- c("syn4961459")
-	tId <- c("syn4961463", "syn4961465", "syn4961484")
-	vId1 <- c("syn4961455", "syn4961457", "syn4961464")
-	vId2 <- c("syn4961456")
-	wId <- c("syn4961452", "syn4961466", "syn4961469")
-	outputProjectId <- "syn4993293"
-	lastProcessedVersionTableId <- "syn5706434"
 	bridgeStatusId <- "syn5720756"
 	mPowerBatchStatusId <- "TBD"
->>>>>>> 8e0b199b
-	
+
 	synapseClient::synapseLogin()
 	
 	process_mpower_data(eId, uId, pId, mId, tId, vId1, vId2, wId, outputProjectId, 
